--- conflicted
+++ resolved
@@ -9,13 +9,8 @@
     val dseJavaDriver         = "4.17.0"
     val scalaCollectionCompat = "2.13.0"
     val scalaJava8Compat      = "1.0.2"
-<<<<<<< HEAD
     val shapeless             = "2.3.13"
-    val slf4j                 = "2.0.16"
-=======
-    val shapeless             = "2.3.12"
     val slf4j                 = "2.0.17"
->>>>>>> 6d1f443a
 
     val akka    = "2.6.20" // 2.7 changed to business license
     val alpakka = "4.0.0" // 5.x changed to business license
